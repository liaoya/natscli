--- conflicted
+++ resolved
@@ -16,11 +16,7 @@
 import (
 	"bytes"
 	"context"
-<<<<<<< HEAD
 	"crypto/tls"
-	"encoding/base64"
-=======
->>>>>>> 7c8f9bc3
 	"encoding/json"
 	"errors"
 	"fmt"
